--- conflicted
+++ resolved
@@ -143,73 +143,10 @@
             device=self.device,
         )
 
-<<<<<<< HEAD
-        for index in range(3):
-            print(f"In generation {index}:")
-            t = time.time()
-            workflow.step()
-        print(f"\tTime elapsed: {time.time() - t: .4f}(s).")
-        monitor: EvalMonitor = workflow.get_submodule("monitor")
-        print(f"\tTop fitness: {monitor.topk_fitness}")
-        best_params = adapter.to_params(monitor.topk_solutions[0])
-        print(f"\tBest params: {best_params}")
-
-        problem.visualize(best_params)
-
-    def test_brax_problem_trace(self):
-        model = SimpleCNN().to(self.device)
-        for p in model.parameters():
-            p.requires_grad = False
-        total_params = sum(p.numel() for p in model.parameters())
-        print(f"Total number of model parameters: {total_params}")
-        test_model(model, self.device)
-        print()
-
-        adapter = ParamsAndVector(dummy_model=model)
-        model_params = dict(model.named_parameters())
-        pop_center = adapter.to_vector(model_params)
-        lower_bound = pop_center - 1
-        upper_bound = pop_center + 1
-
-        POP_SIZE = 5
-        problem = BraxProblem(
-            policy=model,
-            env_name="hopper",
-            max_episode_length=10,
-            num_episodes=3,
-            pop_size=POP_SIZE,
-            device=self.device,
-        )
-
-        algorithm = PSO(
-            pop_size=POP_SIZE,
-            lb=lower_bound,
-            ub=upper_bound,
-            device=self.device,
-        )
-        algorithm.setup()
-
-=======
->>>>>>> b4dd5f22
         pop_monitor = EvalMonitor(
             topk=3,
             device=self.device,
         )
-<<<<<<< HEAD
-        pop_monitor.setup()
-
-        workflow = StdWorkflow(opt_direction="max")
-        workflow.setup(
-            algorithm=algorithm,
-            problem=problem,
-            solution_transform=adapter,
-            monitor=pop_monitor,
-            device=self.device,
-        )
-        workflow_step = use_state(lambda: workflow.step)
-        state = workflow_step.init_state(clone=False)
-        jit_workflow_step = jit(workflow_step, trace=True, example_inputs=(state,))
-=======
 
         workflow = StdWorkflow(
             algorithm=algorithm,
@@ -220,19 +157,12 @@
             device=self.device,
         )
         compiled_step = torch.compile(workflow.step)
->>>>>>> b4dd5f22
 
         for index in range(3):
             print(f"In generation {index}:")
             t = time.time()
-<<<<<<< HEAD
-            state = jit_workflow_step(state)
-        print(f"\tTime elapsed: {time.time() - t: .4f}(s).")
-        workflow_step.set_state(state)
-=======
             compiled_step()
         print(f"\tTime elapsed: {time.time() - t: .4f}(s).")
->>>>>>> b4dd5f22
         monitor: EvalMonitor = workflow.get_submodule("monitor")
         print(f"\tTop fitness: {monitor.topk_fitness}")
         best_params = adapter.to_params(monitor.topk_solutions[0])
