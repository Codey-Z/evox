--- conflicted
+++ resolved
@@ -2,13 +2,8 @@
 
 import torch
 
-<<<<<<< HEAD
-from evox.algorithms import MOEAD, NSGA2, RVEA, HypE
-from evox.core import Algorithm, jit, use_state, vmap
-=======
-from evox.algorithms import MOEAD, NSGA2, NSGA3, RVEA
+from evox.algorithms import MOEAD, NSGA2, NSGA3, RVEA, HypE
 from evox.core import Algorithm, use_state, vmap
->>>>>>> b2d72692
 from evox.problems.numerical import DTLZ2
 from evox.workflows import StdWorkflow
 
