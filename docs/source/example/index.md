--- conflicted
+++ resolved
@@ -3,14 +3,9 @@
 ```{toctree}
 :maxdepth: 1
 
-<<<<<<< HEAD
+so-algorithm
+moalg
 Brax
 supervised-learning
-moalg
-=======
-so-algorithm
-moalg
-brax
->>>>>>> 4495f753
 custom_algo_prob
 ```