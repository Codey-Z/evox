from typing import List

import torch


def switch(label: torch.Tensor, values: List[torch.Tensor]) -> torch.Tensor:
    """
    Element-wise switch select operator that generates a tensor from a list of tensors based on the label tensor.

    :param label: A tensor containing labels used to select from the list of tensors. Must be broadcastable to the shape of rest arguments.
    :param values: A list of tensors from which one is selected based on the label.
        All tensors in the list must be broadcastable to the same shape.

    :return: A tensor where each element is selected from the list of tensors based on the
            corresponding element in the label tensor.
    """
    num_labels = len(values)
    value = values[0]
    for i in range(1, num_labels):
        value = torch.where(label <= i - 1, value, values[i])
    return value


def clamp(a: torch.Tensor, lb: torch.Tensor, ub: torch.Tensor) -> torch.Tensor:
    """
    Clamp the values of the input tensor `a` to be within the given lower (`lb`) and upper (`ub`) bounds.

    This function ensures that each element of the tensor `a` is not less than the corresponding element
    of `lb` and not greater than the corresponding element of `ub`.

    ## Notice:
    1. This is a fix function for [`torch.clamp`](https://pytorch.org/docs/stable/generated/torch.clamp.html) since it is not supported in JIT operator fusion.
    2. This is NOT a precise replication of `torch.clamp` if `a`, `lb` or `ub` is a float tensor and may suffer from numerical precision losses. Please use `torch.clamp` instead if a precise clamp is required.

    :param a: The input tensor to be clamped.
    :param lb: The lower bound tensor. Must be broadcastable to the shape of `a`.
    :param ub: The upper bound tensor. Must be broadcastable to the shape of `a`.

    :return: A tensor where each element is clamped to be within the specified bounds.
    """
    lb = torch.relu(lb - a)
    ub = torch.relu(a - ub)
    return a + lb - ub


def clamp_float(a: torch.Tensor, lb: float, ub: float) -> torch.Tensor:
    """
    Clamp the float values of the input tensor `a` to be within the given lower (`lb`) and upper (`ub`) bounds.

    This function ensures that each element of the tensor `a` is not less than `lb` and not greater than `ub`.

    ## Notice:
    1. This is a fix function for [`torch.clamp`](https://pytorch.org/docs/stable/generated/torch.clamp.html) since it is not supported in JIT operator fusion.
    2. This is NOT a precise replication of `torch.clamp` if `a` is a float tensor and may suffer from numerical precision losses. Please use `torch.clamp` instead if a precise clamp is required.

    :param a: The input tensor to be clamped.
    :param lb: The lower bound value. Each element of `a` will be clamped to be not less than `lb`.
    :param ub: The upper bound value. Each element of `a` will be clamped to be not greater than `ub`.

    :return: A tensor where each element is clamped to be within the specified bounds.
    """
    lb = torch.relu(lb - a)
    ub = torch.relu(a - ub)
    return a + lb - ub


def clamp_int(a: torch.Tensor, lb: int, ub: int) -> torch.Tensor:
    """
    Clamp the int values of the input tensor `a` to be within the given lower (`lb`) and upper (`ub`) bounds.

    This function ensures that each element of the tensor `a` is not less than `lb` and not greater than `ub`.

    ## Notice:
    1. This is a fix function for [`torch.clamp`](https://pytorch.org/docs/stable/generated/torch.clamp.html) since it is not supported in JIT operator fusion.
    2. This is NOT a precise replication of `torch.clamp` if `a` is a int tensor and may suffer from numerical precision losses. Please use `torch.clamp` instead if a precise clamp is required.

    :param a: The input tensor to be clamped.
    :param lb: The lower bound value. Each element of `a` will be clamped to be not less than `lb`.
    :param ub: The upper bound value. Each element of `a` will be clamped to be not greater than `ub`.

    :return: A tensor where each element is clamped to be within the specified bounds.
    """
    lb = torch.relu(lb - a)
    ub = torch.relu(a - ub)
    return a + lb - ub


def clip(a: torch.Tensor) -> torch.Tensor:
    """
    Clip the values of the input tensor `a` to be within the range [0, 1].

    Notice: This function invokes `clamp(a, 0, 1)`.

    :param a: The input tensor to be clipped.

    :return: A tensor where each element is clipped to be within [0, 1].
    """
    return clamp(
        a,
        torch.zeros((), dtype=a.dtype, device=a.device),
        torch.ones((), dtype=a.dtype, device=a.device),
    )


def maximum(a: torch.Tensor, b: torch.Tensor) -> torch.Tensor:
    """
    Element-wise maximum of two input tensors `a` and `b`.

    Notice: This is a fix function for [`torch.maximum`](https://pytorch.org/docs/stable/generated/torch.maximum.html] since it is not supported in JIT operator fusion.

    :param a: The first input tensor.
    :param b: The second input tensor.

    :return: The element-wise maximum of `a` and `b`.
    """
    diff = torch.relu(b - a)
    return a + diff


def minimum(a: torch.Tensor, b: torch.Tensor) -> torch.Tensor:
    """
    Element-wise minimum of two input tensors `a` and `b`.

    Notice: This is a fix function for [`torch.minimum`](https://pytorch.org/docs/stable/generated/torch.minimum.html] since it is not supported in JIT operator fusion.

    :param a: The first input tensor.
    :param b: The second input tensor.

    :return: The element-wise minimum of `a` and `b`.
    """
    diff = torch.relu(a - b)
    return a - diff


def lexsort(keys: List[torch.Tensor], dim: int = -1) -> torch.Tensor:
    """
    Perform lexicographical sorting of multiple tensors, considering each tensor as a key.

    This function sorts the given tensors lexicographically, where sorting is performed
    by the first key, then by the second key in case of ties in the first key, and so on.
    It works similarly to NumPy's `lexsort`, but is designed for PyTorch tensors.

    :param keys: A list of tensors to be sorted, where each tensor represents
                                a sorting key. All tensors must have the same length along
                                the specified dimension (`dim`).
    :param dim: The dimension along which to perform the sorting. Defaults to -1 (the last dimension).

    :return: A tensor containing indices that will sort the input tensors lexicographically.
                      These indices indicate the order of elements in the sorted tensors.

    :raises ValueError: If the input tensors in `keys` have different lengths along the specified dimension.

    Example:
        key1 = torch.tensor([1, 3, 2])
        key2 = torch.tensor([9, 7, 8])
        sorted_indices = lexsort([key1, key2])
        # sorted_indices will contain the indices that sort first by key2,
        # and then by key1 in case of ties.
    """

    sorted_indices = torch.argsort(keys[0], dim=dim, stable=True)
    for key in keys[1:]:
        sorted_key = key.gather(dim, sorted_indices)
        final_sorted_indices = torch.argsort(sorted_key, dim=dim, stable=True)
        sorted_indices = sorted_indices.gather(dim, final_sorted_indices)

    return sorted_indices


def nanmin(input_tensor: torch.Tensor, dim: int = -1, keepdim: bool = False):
    """
    Compute the minimum of a tensor along a specified dimension, ignoring NaN values.

    This function replaces `NaN` values in the input tensor with `infinity` (`float('inf')`),
    and then computes the minimum over the specified dimension, effectively ignoring `NaN` values.

    :param input_tensor: The input tensor, which may contain `NaN` values.
        It can be of any shape.
    :param dim: The dimension along which to compute the minimum. Default is `-1`,
        which corresponds to the last dimension.
    :param keepdim: Whether to retain the reduced dimension in the result.
        Default is `False`. If `True`, the output tensor will have the same number of dimensions
        as the input, with the size of the reduced dimension set to 1.

    :return: A named tuple with two fields:
        - `values` (`torch.Tensor`): A tensor containing the minimum values computed along the specified dimension,
            ignoring `NaN` values.
        - `indices` (`torch.Tensor`): A tensor containing the indices of the minimum values along the specified dimension.

        The returned tensors `values` and `indices` will have the same shape as the input tensor, except for the dimension(s) over which the operation was performed.

    ## Example
    ```python
    x = torch.tensor([[1.0, 2.0], [float('nan'), 4.0]])
    result = nanmin(x, dim=0)
    print(result.values)  # Output: tensor([1.0, 2.0])
    print(result.indices)  # Output: tensor([0, 0])
    ```

    ```{note}
    - `NaN` values are ignored by replacing them with `infinity` before computing the minimum.
    - If all values along a dimension are `NaN`, the result will be `infinity` for that dimension, and the index will be returned as the first valid index.
    ```
    """
    mask = torch.isnan(input_tensor)
<<<<<<< HEAD
    input_tensor = torch.where(
        mask, torch.inf, input_tensor
    )
=======
    input_tensor = torch.where(mask, torch.tensor(float("inf"), device=input_tensor.device), input_tensor)
>>>>>>> 9289cfd6
    return input_tensor.min(dim=dim, keepdim=keepdim)


def nanmax(input_tensor: torch.Tensor, dim: int = -1, keepdim: bool = False):
    """
    Compute the maximum of a tensor along a specified dimension, ignoring NaN values.

    This function replaces `NaN` values in the input tensor with `-infinity` (`float('-inf')`),
    and then computes the maximum over the specified dimension, effectively ignoring `NaN` values.

    :param input_tensor: The input tensor, which may contain `NaN` values.
        It can be of any shape.
    :param dim: The dimension along which to compute the maximum. Default is `-1`,
        which corresponds to the last dimension.
    :param keepdim: Whether to retain the reduced dimension in the result.
        Default is `False`. If `True`, the output tensor will have the same number of dimensions
        as the input, with the size of the reduced dimension set to 1.

    :return: A named tuple with two fields:
        - `values` (`torch.Tensor`): A tensor containing the maximum values computed along the specified dimension,
              ignoring `NaN` values.
        - `indices` (`torch.Tensor`): A tensor containing the indices of the maximum values along the specified dimension.

        The returned tensors `values` and `indices` will have the same shape as the input tensor, except for the dimension(s) over which the operation was performed.

    ## Example
    ```python
    x = torch.tensor([[1.0, 2.0], [float('nan'), 4.0]])
    result = nanmax(x, dim=0)
    print(result.values)  # Output: tensor([1.0, 4.0])
    print(result.indices)  # Output: tensor([0, 1])
    ```

    ```{note}
    - `NaN` values are ignored by replacing them with `-infinity` before computing the maximum.
    - If all values along a dimension are `NaN`, the result will be `-infinity` for that dimension, and the index will be returned as the first valid index.
    ```
    """
    mask = torch.isnan(input_tensor)
<<<<<<< HEAD
    input_tensor = torch.where(
        mask, torch.inf, input_tensor
    )
=======
    input_tensor = torch.where(mask, torch.tensor(float("-inf"), device=input_tensor.device), input_tensor)
>>>>>>> 9289cfd6
    return input_tensor.max(dim=dim, keepdim=keepdim)<|MERGE_RESOLUTION|>--- conflicted
+++ resolved
@@ -203,13 +203,9 @@
     ```
     """
     mask = torch.isnan(input_tensor)
-<<<<<<< HEAD
     input_tensor = torch.where(
         mask, torch.inf, input_tensor
     )
-=======
-    input_tensor = torch.where(mask, torch.tensor(float("inf"), device=input_tensor.device), input_tensor)
->>>>>>> 9289cfd6
     return input_tensor.min(dim=dim, keepdim=keepdim)
 
 
@@ -249,11 +245,7 @@
     ```
     """
     mask = torch.isnan(input_tensor)
-<<<<<<< HEAD
     input_tensor = torch.where(
-        mask, torch.inf, input_tensor
+        mask, -torch.inf, input_tensor
     )
-=======
-    input_tensor = torch.where(mask, torch.tensor(float("-inf"), device=input_tensor.device), input_tensor)
->>>>>>> 9289cfd6
     return input_tensor.max(dim=dim, keepdim=keepdim)