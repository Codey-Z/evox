--- conflicted
+++ resolved
@@ -1,14 +1,11 @@
 __all__ = [
     # DE Variants
     "DE",
-<<<<<<< HEAD
     "SHADE",
     "CoDE",
     "SaDE",
-=======
     "ODE",
     "JaDE",
->>>>>>> 4957c6dc
     # ES Variants
     "OpenES",
     "XNES",
@@ -37,13 +34,7 @@
 ]
 
 
-<<<<<<< HEAD
-from .de_variants import DE, SHADE, CoDE, SaDE
+from .de_variants import DE, ODE, JaDE, SHADE, CoDE, SaDE
 from .es_variants import ARS, ASEBO, DES, ESMC, SNES, XNES, GuidedES, Noise_reuse_es, OpenES, PersistentES, SeparableNES, CMAES
-from .mo import RVEA
-=======
-from .de_variants import DE, ODE, JaDE
-from .es_variants import CMAES, OpenES
 from .mo import MOEAD, NSGA2, RVEA
->>>>>>> 4957c6dc
 from .pso_variants import CLPSO, CSO, DMSPSOEL, FSPSO, PSO, SLPSOGS, SLPSOUS