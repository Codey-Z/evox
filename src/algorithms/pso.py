--- conflicted
+++ resolved
@@ -1,10 +1,3 @@
-<<<<<<< HEAD
-import os
-import sys
-sys.path.append(os.path.abspath(__file__ + "/../.."))
-
-=======
->>>>>>> a958bdb0
 import torch
 from torch import nn
 
